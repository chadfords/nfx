# NFX Wave.js
Java Script Client Library

## General-Purpose Functions
### String Functions
#### strEmpty(string)
Returns true if string is undefined, null or empty

<<<<<<< HEAD
## [Record Model](RecordModel/readme.md)
Record model is in the WAVE.RecordModel namespace.
=======
## Record Model
Record model is in the WAVE.RecordModel namespace.
 
### Record Class
The purpose of this class is to represent server-side NFX.DataAccess.CRUD.Schema on the client side along with view model/controller.
Record instances are initialized using server NFX.Wave.Client.RecordModelGenerator class that turns Schema into JSON object suitable for record initialization on client.

#### Record()
Constructor. Initializes a new instance using record id with optional field init function
or complex init vector:
```js
new WAVE.RecordModel.Record(recID, fieldFunc)
```
##### Parameters
| Parameter     |  Necessity    | Description                                    |
| ------------- |:-------------:| ---------------------------------------------- |
| fieldFunc     | optional      | function() {new this.Field(<fieldDef>,...) }   |
| recID         | required      | record id                                      |

or

```js
new WAVE.RecordModel.Record(initVector)
```
##### Parameters
| Parameter     |  Necessity    | Description                                    |
| ------------- |:-------------:| ---------------------------------------------- |
| initVector    | required      | Contains record id and fields' definitions     |

**Notes**  
In both cases fields wil be named as concatenation string 'fld' and field name from definition.

##### Examples
```js
var rec = new WAVE.RecordModel.Record("ID-123456");
```
```js
var rec = new WAVE.RecordModel.Record("ID-123456", function(){
            new this.Field({Name: "FirstName", Type: "string"});
            new this.Field({Name: "LastName", Type: "string"});
            new this.Field({Name: "Age", Type: "int"});
          });
```
```js
var rec = new WAVE.RecordModel.Record({ID: 'REC-1', 
            fields: [
              {def: {Name: 'FirstName', Type: 'string'}, val: 'John'},
              {def: {Name: 'LastName', Type: 'string'}, val: 'Smith'},
              {def: {Name: 'Age', Type: 'int'}, val: 33},
              {def: {Name: 'Helper', Type: 'string', Stored: false}}
            ]});
```

#### allValidationErrorStrings()
Returns all record and field-level validation errors.

##### Examples
```js
var rec = new WAVE.RecordModel.Record("1", function(){
            new this.Field({Name: "A", Type: "string"});
            new this.Field({Name: "B", Type: "string", Required: true});
          });
          
rec.validate();
var allErr = rec.allValidationErrorStrings();
// allErr contains: 'B' must have a value
```
>>>>>>> 9df1bdec
<|MERGE_RESOLUTION|>--- conflicted
+++ resolved
@@ -6,10 +6,6 @@
 #### strEmpty(string)
 Returns true if string is undefined, null or empty
 
-<<<<<<< HEAD
-## [Record Model](RecordModel/readme.md)
-Record model is in the WAVE.RecordModel namespace.
-=======
 ## Record Model
 Record model is in the WAVE.RecordModel namespace.
  
@@ -76,5 +72,4 @@
 rec.validate();
 var allErr = rec.allValidationErrorStrings();
 // allErr contains: 'B' must have a value
-```
->>>>>>> 9df1bdec
+```